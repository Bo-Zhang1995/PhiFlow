""" Smoke Plume
Hot smoke is emitted from a circular region at the bottom.
The simulation computes the resulting air flow in a closed box.
"""
<<<<<<< HEAD
from phi.torch.flow import *
TORCH.set_default_device('GPU')

DOMAIN = dict(x=64, y=64, bounds=Box[0:100, 0:100])
velocity = StaggeredGrid((0, 0), extrapolation.ZERO, **DOMAIN)  # or use CenteredGrid
smoke = CenteredGrid(0, extrapolation.BOUNDARY, x=200, y=200, bounds=DOMAIN['bounds'])
INFLOW = 0.2 * CenteredGrid(SoftGeometryMask(Sphere(center=(50, 10), radius=5)), extrapolation.ZERO, resolution=smoke.resolution, bounds=smoke.bounds)
pressure = CenteredGrid(0, extrapolation.BOUNDARY, **DOMAIN)

@math.jit_compile
def step(smoke, velocity, pressure):
    smoke = advect.mac_cormack(smoke, velocity, 1) + INFLOW
    buoyancy_force = smoke * (0, 0.1) @ velocity  # resamples smoke to velocity sample points
    velocity = advect.semi_lagrangian(velocity, velocity, 1) + buoyancy_force
    with math.SolveTape() as tape:
        velocity, pressure = fluid.make_incompressible(velocity, (), Solve('CG', 1e-5, 1e-5, x0=pressure))
    return smoke, velocity, pressure, tape.solves[0].iterations


viewer = view(smoke, velocity, 'pressure', play=True, scene=False, keep_alive=False, namespace=globals())
for i in viewer.range(100):
    smoke, velocity, pressure, iterations = step(smoke, velocity, pressure)
=======
from phi.flow import *  # minimal dependencies
# from phi.torch.flow import *
# from phi.tf.flow import *
# from phi.jax.flow import *


velocity = StaggeredGrid((0, 0), 0, x=64, y=64, bounds=Box(x=100, y=100))  # or CenteredGrid(...)
smoke = CenteredGrid(0, extrapolation.BOUNDARY, x=200, y=200, bounds=Box(x=100, y=100))
INFLOW = 0.2 * CenteredGrid(SoftGeometryMask(Sphere(x=50, y=9.5, radius=5)), 0, smoke.bounds, smoke.resolution)
pressure = None


# @math.jit_compile  # Only for PyTorch, TensorFlow and Jax
def step(v, s, p, dt=1.):
    s = advect.mac_cormack(s, v, dt) + INFLOW
    buoyancy = s * (0, 0.1) @ v  # resamples smoke to velocity sample points
    v = advect.semi_lagrangian(v, v, dt) + buoyancy * dt
    v, p = fluid.make_incompressible(v, (), Solve('auto', 1e-5, 0, x0=p))
    return v, s, p


for _ in view(smoke, velocity, 'pressure', play=False, namespace=globals()).range(warmup=1):
    velocity, smoke, pressure = step(velocity, smoke, pressure)
>>>>>>> 06f1df38
<|MERGE_RESOLUTION|>--- conflicted
+++ resolved
@@ -2,30 +2,6 @@
 Hot smoke is emitted from a circular region at the bottom.
 The simulation computes the resulting air flow in a closed box.
 """
-<<<<<<< HEAD
-from phi.torch.flow import *
-TORCH.set_default_device('GPU')
-
-DOMAIN = dict(x=64, y=64, bounds=Box[0:100, 0:100])
-velocity = StaggeredGrid((0, 0), extrapolation.ZERO, **DOMAIN)  # or use CenteredGrid
-smoke = CenteredGrid(0, extrapolation.BOUNDARY, x=200, y=200, bounds=DOMAIN['bounds'])
-INFLOW = 0.2 * CenteredGrid(SoftGeometryMask(Sphere(center=(50, 10), radius=5)), extrapolation.ZERO, resolution=smoke.resolution, bounds=smoke.bounds)
-pressure = CenteredGrid(0, extrapolation.BOUNDARY, **DOMAIN)
-
-@math.jit_compile
-def step(smoke, velocity, pressure):
-    smoke = advect.mac_cormack(smoke, velocity, 1) + INFLOW
-    buoyancy_force = smoke * (0, 0.1) @ velocity  # resamples smoke to velocity sample points
-    velocity = advect.semi_lagrangian(velocity, velocity, 1) + buoyancy_force
-    with math.SolveTape() as tape:
-        velocity, pressure = fluid.make_incompressible(velocity, (), Solve('CG', 1e-5, 1e-5, x0=pressure))
-    return smoke, velocity, pressure, tape.solves[0].iterations
-
-
-viewer = view(smoke, velocity, 'pressure', play=True, scene=False, keep_alive=False, namespace=globals())
-for i in viewer.range(100):
-    smoke, velocity, pressure, iterations = step(smoke, velocity, pressure)
-=======
 from phi.flow import *  # minimal dependencies
 # from phi.torch.flow import *
 # from phi.tf.flow import *
@@ -48,5 +24,4 @@
 
 
 for _ in view(smoke, velocity, 'pressure', play=False, namespace=globals()).range(warmup=1):
-    velocity, smoke, pressure = step(velocity, smoke, pressure)
->>>>>>> 06f1df38
+    velocity, smoke, pressure = step(velocity, smoke, pressure)