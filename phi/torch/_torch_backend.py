import numbers
import warnings
from collections import namedtuple, Counter
from contextlib import contextmanager
from functools import wraps
from typing import List, Callable

import numpy as np
import torch
import torch.fft
import torch.nn.functional as torchf

from phi.math import DType
from phi.math.backend import Backend, NUMPY, ComputeDevice
from phi.math.backend._backend import combined_dim, SolveResult, SparseCSRMatrix

import pytorch_custom_cuda as torch_cuda
import cProfile

class TorchBackend(Backend):

    def __init__(self):
<<<<<<< HEAD
        self.pr = cProfile.Profile()
        self.cpu = ComputeDevice(self, "CPU", 'CPU', -1, -1, "", ref='cpu')
=======
        cpu = NUMPY.cpu
        self.cpu = ComputeDevice(self, "CPU", 'CPU', cpu.memory, cpu.processor_count, cpu.description, ref='cpu')
>>>>>>> 03227d3c
        Backend.__init__(self, 'PyTorch', default_device=self.cpu)

    def close_profiler(self):
        self.pr.create_stats()
        self.pr.dump_stats('../Profiling_data/original_cg_sparse.pstat')
        print("Your profile has been saved in phi/Profiling_data/")

    def prefers_channels_last(self) -> bool:
        return False

    def list_devices(self, device_type: str or None = None) -> List[ComputeDevice]:
        devices = []
        if device_type in (None, 'CPU'):
            devices.append(self.cpu)
        if device_type in (None, 'GPU'):
            for index in range(torch.cuda.device_count()):
                properties = torch.cuda.get_device_properties(index)
                devices.append(ComputeDevice(self,
                                             properties.name,
                                             'GPU',
                                             properties.total_memory,
                                             properties.multi_processor_count,
                                             f"compute capability {properties.major}.{properties.minor}",
                                             ref=f'cuda:{index}'))
        return devices

    def is_tensor(self, x, only_native=False):
        if isinstance(x, (torch.Tensor, JITFunction)):
            return True
        if only_native:
            return False
        if isinstance(x, numbers.Number):
            return True
        if isinstance(x, (tuple, list)) and all(isinstance(c, numbers.Number) for c in x):
            return True
        if isinstance(x, np.ndarray) and x.dtype != np.object:
            return True  # this is pretty much required, else we couldn't perform NP+PyTorch operations
        return False

    def as_tensor(self, x, convert_external=True):
        if self.is_tensor(x, only_native=convert_external):
            tensor = x
        elif isinstance(x, np.ndarray):
            try:
                tensor = torch.from_numpy(x)
            except ValueError:  # or TypeError?
                tensor = torch.from_numpy(x.copy())
            tensor = tensor.to(self.get_default_device().ref)
        elif isinstance(x, (tuple, list)):
            try:
                tensor = torch.tensor(x, device=self.get_default_device().ref)
            except ValueError:  # there may be Tensors inside the list
                components = [self.as_tensor(c) for c in x]
                tensor = torch.stack(components, dim=0)
        else:
            tensor = torch.tensor(x, device=self.get_default_device().ref)
        # --- Enforce Precision ---
        if self.is_tensor(tensor, only_native=True):
            dtype = self.dtype(tensor)
            if dtype.kind == float:
                tensor = self.to_float(tensor)
            elif dtype.kind == complex:
                tensor = self.to_complex(tensor)
        return tensor

    def auto_cast(self, *tensors) -> list:
        tensors = [t if isinstance(t, (torch.Tensor, numbers.Number, bool)) else self.as_tensor(t, True) for t in tensors]
        return Backend.auto_cast(self, *tensors)

    def is_available(self, tensor) -> bool:
        return torch._C._get_tracing_state() is None  # TODO can we find out whether this tensor specifically is being traced?

    def numpy(self, tensor):
        if tensor.requires_grad:
            tensor = tensor.detach()
        return tensor.resolve_conj().cpu().numpy()

    def to_dlpack(self, tensor):
        from torch.utils import dlpack
        return dlpack.to_dlpack(tensor)

    def from_dlpack(self, capsule):
        from torch.utils import dlpack
        tensor = dlpack.from_dlpack(capsule)
        tensor = tensor.to(self.get_default_device().ref)
        return tensor

    def copy(self, tensor, only_mutable=False):
        return torch.clone(tensor)

    sqrt = torch.sqrt
    exp = torch.exp
    sin = torch.sin
    cos = torch.cos
    tan = torch.tan
    log = torch.log
    log2 = torch.log2
    log10 = torch.log10
    isfinite = torch.isfinite
    abs = torch.abs
    sign = torch.sign
    round = torch.round
    ceil = torch.ceil
    floor = torch.floor
    nonzero = torch.nonzero
    flip = torch.flip
    seed = staticmethod(torch.manual_seed)
    einsum = staticmethod(torch.einsum)

    def jit_compile(self, f: Callable) -> Callable:
        return JITFunction(f)

    def custom_gradient(self, f: Callable, gradient: Callable = None) -> Callable:
        TRACED_F = {}
        TRACED_B = {}

        class TorchFunction(torch.autograd.Function):

            @staticmethod
            def forward(ctx, *args, **kwargs):
                current_jit = CURRENT_JIT_CALLS[-1] if CURRENT_JIT_CALLS else None
                if torch._C._get_tracing_state() is not None:
                    assert current_jit, "Detected PyTorch tracing outside Φ-Flow"
                    f_ = f

                    def trace_later():
                        TRACED_F[current_jit] = torch.jit.trace(f, args)  # nested traces not allowed in PyTorch
                    current_jit.post_trace.append(trace_later)
                elif CURRENT_JIT_CALLS:
                    jit_f = TRACED_F[CURRENT_JIT_CALLS[-1]]
                    f_ = jit_f
                else:
                    f_ = f
                y = f_(*args, **kwargs)
                ctx.save_for_backward(*args, *y)
                ctx.input_count = len(args)
                ctx.jit_f = current_jit
                return y

            @staticmethod
            def backward(ctx, *grad_args):
                x = ctx.saved_tensors[:ctx.input_count]
                y = ctx.saved_tensors[ctx.input_count:]
                if torch._C._get_tracing_state() is not None:
                    assert CURRENT_JIT_CALLS
                    raise NotImplementedError()
                    # g_ = gradient
                    #
                    # def trace_later():
                    #     TRACED_F[current_jit] = torch.jit.trace(f, args)  # nested traces not allowed in PyTorch
                elif ctx.jit_f:
                    jit_f = ctx.jit_f
                    if ctx.jit_f in TRACED_B:
                        g_ = TRACED_B[ctx.jit_f]
                    else:
                        # jit-compile the gradient function
                        # jit-functions cannot return None, so we have to filter out non-required gradients
                        needs_input_grad = ctx.needs_input_grad
                        with ctx.jit_f:
                            def filter_required_grads(*args):
                                grads = gradient(*args)
                                filtered = [g for g, need in zip(grads, needs_input_grad) if need]
                                return filtered

                            needed_g = torch.jit.trace(filter_required_grads, tuple([x, y, grad_args]), check_trace=False)

                            def g_(*args):
                                with jit_f:
                                    needed = self.as_registered.call(needed_g, *args, name=f"run jit-compiled custom backward '{gradient.__name__}'")
                                assert not jit_f.post_trace
                                assert isinstance(needed, (tuple, list))
                                needed = list(needed)
                                result = [(needed.pop(0) if need else None) for need in needs_input_grad]
                                return result

                            TRACED_B[ctx.jit_f] = g_
                else:
                    g_ = gradient
                output = g_(x, y, grad_args)
                result = output[0] if len(output) == 1 else (*output, )
                return result

        return TorchFunction.apply

    def transpose(self, tensor, axes):
        return tensor.permute(axes)

    def equal(self, x, y):
        x, y = self.auto_cast(x, y)
        return x == y

    def random_uniform(self, shape):
        return torch.rand(size=shape, dtype=to_torch_dtype(self.float_type), device=self.get_default_device().ref)

    def random_normal(self, shape):
        return torch.randn(size=shape, dtype=to_torch_dtype(self.float_type), device=self.get_default_device().ref)

    def stack(self, values, axis=0):
        values = [self.as_tensor(v) for v in values]
        return torch.stack(values, dim=axis)

    def concat(self, values, axis):
        values = [self.as_tensor(v) for v in values]
        return torch.cat(values, dim=axis)

    def pad(self, value, pad_width, mode='constant', constant_values=0):
        """
        pad tensor using mode

        Args:
          value(torch.Tensor): values
          pad_width(iterable): left, right, upper, lower
          mode(str, optional, optional): type of padding to be applied, defaults to 'constant'
          constant_values(int, optional, optional): value to pad, defaults to 0

        Returns:
          torch.Tensor: padded tensor
        """
        mode = {'constant': 'constant', 'reflect': 'reflect', 'boundary': 'replicate', 'periodic': 'circular'}.get(mode, None)
        if not mode:
            return NotImplemented
        # transpose for leading zero-pad: [(0, 0), (0, 0), ...]
        ndims = self.ndims(value)
        if ndims > 2 and pad_width[0] == pad_width[1] == (0, 0):
            reordered = value
            pad_width_reordered = pad_width[2:]
            undo_transform = lambda x: x
        elif ndims > 2 and pad_width[0] == (0, 0) and self.ndims(value) < 5:
            reordered = torch.unsqueeze(value, 0)
            pad_width_reordered = pad_width[1:]
            undo_transform = lambda x: torch.squeeze(x, 0)
        elif ndims < 4:
            reordered = torch.unsqueeze(torch.unsqueeze(value, 0), 0)
            pad_width_reordered = pad_width
            undo_transform = lambda x: torch.squeeze(torch.squeeze(x, 0), 0)
        else:
            raise NotImplementedError()  # TODO transpose to get (0, 0) to the front
        pad_width_spatial = [item for sublist in reversed(pad_width_reordered) for item in sublist]  # flatten
        try:
            result = torchf.pad(reordered, pad_width_spatial, mode, value=constant_values)  # supports 3D to 5D (2 + 1D to 3D)
        except RuntimeError as err:
            warnings.warn(f"PyTorch error {err}")
            return NotImplemented
        result = undo_transform(result)
        return result

    def grid_sample(self, grid, coordinates, extrapolation='constant'):
        assert extrapolation in ('undefined', 'zeros', 'boundary', 'periodic', 'symmetric', 'reflect'), extrapolation
        extrapolation = {'undefined': 'zeros', 'zeros': 'zeros', 'boundary': 'border', 'reflect': 'reflection'}.get(extrapolation, None)
        if extrapolation is None:
            return NotImplemented
        grid = channels_first(self.as_tensor(grid))
        coordinates = self.as_tensor(coordinates)
        if coordinates.shape[0] != grid.shape[0]:  # repeating yields wrong result
            return NotImplemented
        if coordinates.ndim != grid.ndim or coordinates.ndim not in (4, 5):
            return NotImplemented  # torchf.grid_sample cannot handle this case
        if coordinates.dtype.is_floating_point and not grid.dtype.is_complex and not grid.dtype.is_floating_point:
            grid = self.to_float(grid)
        resolution = torch.tensor(self.staticshape(grid)[2:], dtype=coordinates.dtype, device=coordinates.device)
        coordinates = 2 * coordinates / (resolution - 1) - 1
        coordinates = torch.flip(coordinates, dims=[-1])
        batch_size = combined_dim(coordinates.shape[0], grid.shape[0])
        coordinates = coordinates.repeat(batch_size, *[1] * (len(coordinates.shape-1))) if coordinates.shape[0] < batch_size else coordinates
        grid = grid.repeat(batch_size, *[1] * (len(grid.shape)-1)) if grid.shape[0] < batch_size else grid
        result = torchf.grid_sample(grid, coordinates, mode='bilinear', padding_mode=extrapolation, align_corners=True)  # can cause segmentation violation if NaN or inf are present
        result = channels_last(result)
        return result

    def reshape(self, value, shape):
        return torch.reshape(self.as_tensor(value), shape)

    def sum(self, value, axis=None, keepdims=False):
        if axis is None:
            axis = tuple(range(len(value.shape)))
        return torch.sum(value, dim=axis, keepdim=keepdims)

    def prod(self, value, axis=None):
        if isinstance(axis, (tuple, list)):
            for dim in reversed(sorted(axis)):
                value = torch.prod(value, dim=dim)
            return value
        return torch.prod(value, dim=axis)

    def any(self, boolean_tensor, axis=None, keepdims=False):
        boolean_tensor = self.as_tensor(boolean_tensor, convert_external=True)
        if axis is None:
            return torch.any(boolean_tensor)
        else:
            axes = axis if isinstance(axis, (tuple, list)) else [axis]
            for axis in reversed(sorted(axes)):
                boolean_tensor = torch.any(boolean_tensor, dim=axis, keepdim=keepdims)
            return boolean_tensor

    def all(self, boolean_tensor, axis=None, keepdims=False):
        boolean_tensor = self.as_tensor(boolean_tensor, convert_external=True)
        if axis is None:
            return torch.all(boolean_tensor)
        else:
            axes = axis if isinstance(axis, (tuple, list)) else [axis]
            for axis in reversed(sorted(axes)):
                boolean_tensor = torch.all(boolean_tensor, dim=axis, keepdim=keepdims)
            return boolean_tensor

    def quantile(self, x, quantiles):
        x = self.to_float(x)
        result = torch.quantile(x, quantiles, dim=-1)
        return result

    def divide_no_nan(self, x, y):
        x, y = self.auto_cast(x, y)
        return divide_no_nan(x, y)

    def where(self, condition, x=None, y=None):
        condition = self.as_tensor(condition).bool()
        x, y = self.auto_cast(x, y)
        return torch.where(condition, x, y)

    def mean(self, value, axis=None, keepdims=False):
        return torch.mean(value, dim=axis, keepdim=keepdims)

    def range(self, start, limit=None, delta=1, dtype: DType = DType(int, 32)):
        if limit is None:
            start, limit = 0, start
        return torch.arange(start, limit, delta, dtype=to_torch_dtype(dtype))

    def zeros(self, shape, dtype=None):
        return torch.zeros(shape, dtype=to_torch_dtype(dtype or self.float_type), device=self.get_default_device().ref)

    def zeros_like(self, tensor):
        return torch.zeros_like(tensor, device=self.get_default_device().ref)

    def ones(self, shape, dtype: DType = None):
        return torch.ones(shape, dtype=to_torch_dtype(dtype or self.float_type), device=self.get_default_device().ref)

    def ones_like(self, tensor):
        return torch.ones_like(tensor, device=self.get_default_device().ref)

    def meshgrid(self, *coordinates):
        coordinates = [self.as_tensor(c) for c in coordinates]
        return torch.meshgrid(coordinates)

    def linspace(self, start, stop, number):
        return torch.linspace(start, stop, number, dtype=to_torch_dtype(self.float_type), device=self.get_default_device().ref)

    def tensordot(self, a, a_axes: tuple or list, b, b_axes: tuple or list):
        return torch.tensordot(a, b, (a_axes, b_axes))

    def matmul(self, A, b):
        if isinstance(A, SparseCSRMatrix):
            b_rows = b.size(0)
            b_cols = 1 if len(b.shape) == 1 else b.size(1)
            if b_cols == 1:
                C = torch_cuda.cusparse_SpMV(A.row_ptr, A.col_index, A.values, b,
                                                      A.rows, A.cols)
                C = C.reshape(A.rows)
            else:
                C = torch_cuda.cusparse_SpMM(A.row_ptr, A.col_index, A.values, b,
                A.rows, A.cols, b_rows, b_cols)
            return C
        if isinstance(A, torch.Tensor) and A.is_sparse:
            result = torch.sparse.mm(A, torch.transpose(b, 0, 1))
            return torch.transpose(result, 0, 1)
        if isinstance(A, torch.Tensor) and isinstance(b, torch.Tensor):
            return torch.matmul(A, b.T).T
        raise NotImplementedError(type(A), type(b))

    def cumsum(self, x, axis: int):
        return torch.cumsum(x, dim=axis)

    def while_loop(self, loop: Callable, values: tuple):
        if torch._C._get_tracing_state() is not None:
            if isinstance(loop, torch.ScriptFunction):
                jit_loop = loop
                while torch.any(values[0]):
                    values = jit_loop(*values)
                return values
            else:
                warnings.warn("Tracing a PyTorch while loop requires an additional tracing pass. You can avoid this by passing a torch.ScriptFunction.")
                raise NotImplementedError()
                # def trace_later():
                #     jit_loop = torch.jit.trace(loop)
                #     @torch.jit.script
                #     def loop_script(values: Tuple[torch.Tensor], loop_script: Callable):
                #         while torch.any(values[0]):
                #             values = loop_script(*values)
                #         return values
                # CURRENT_JIT_CALLS[-1].post_trace.append(trace_later)
        else:
            while torch.any(values[0]):
                values = loop(*values)
            return values

    def max(self, x, axis=None, keepdims=False):
        if axis is None:
            result = torch.max(x)
            if keepdims:
                result = self.expand_dims(result, axis=0, number=self.ndims(x))
            return result
        elif isinstance(axis, (tuple, list)):
            for dim in reversed(sorted(axis)):
                x, _ = torch.max(x, dim=dim, keepdim=keepdims)
            return x
        else:
            return torch.max(x, dim=axis, keepdim=keepdims)[0]

    def min(self, x, axis=None, keepdims=False):
        if axis is None:
            result = torch.min(x)
            if keepdims:
                result = self.expand_dims(result, axis=0, number=self.ndims(x))
            return result
        elif isinstance(axis, (tuple, list)):
            for dim in reversed(sorted(axis)):
                x, _ = torch.min(x, dim=dim, keepdim=keepdims)
            return x
        else:
            return torch.min(x, dim=axis, keepdim=keepdims)[0]

    def maximum(self, a, b):
        a_ = self.as_tensor(a)
        b_ = self.as_tensor(b)
        return torch.max(a_, other=b_)

    def minimum(self, a, b):
        a_ = self.as_tensor(a)
        b_ = self.as_tensor(b)
        return torch.min(a_, other=b_)

    def clip(self, x, minimum, maximum):
        if isinstance(minimum, numbers.Number) and isinstance(maximum, numbers.Number):
            return torch.clamp(self.as_tensor(x), minimum, maximum)
        else:
            return self.maximum(minimum, self.minimum(x, maximum))

    def conv(self, value, kernel, zero_padding=True):
        value = self.as_tensor(value)
        kernel = self.as_tensor(kernel)
        value, kernel = self.auto_cast(value, kernel)
        if zero_padding:
            if all(s % 2 == 1 for s in kernel.shape[3:]):
                padding = [s // 2 for s in kernel.shape[3:]]
            else:
                padding = 0
                value_padding = sum([[s // 2, (s - 1) // 2] for s in kernel.shape[3:]], [])
                value = torchf.pad(value, value_padding)
        else:
            padding = 0
        convf = {3: torchf.conv1d, 4: torchf.conv2d, 5: torchf.conv3d}[len(value.shape)]
        if kernel.shape[0] == 1:
            result = convf(value, kernel[0, ...], padding=padding)
        else:
            result = []
            for b in range(kernel.shape[0]):
                result.append(convf(value[b:b+1, ...], kernel[b, ...], padding=padding))
            result = torch.cat(result, 0)
        return result

    def expand_dims(self, a, axis=0, number=1):
        for _ in range(number):
            a = torch.unsqueeze(a, dim=axis)
        return a

    def shape(self, tensor):
        if self.is_tensor(tensor, only_native=True):
            return tensor.shape
        else:
            return NUMPY.shape(tensor)

    def staticshape(self, tensor):
        if self.is_tensor(tensor, only_native=True):
<<<<<<< HEAD
            return tuple(tensor.shape)
        elif isinstance(tensor, SparseCSRMatrix):
            return (tensor.rows, tensor.cols)
=======
            return tuple([int(s) for s in tensor.shape])
>>>>>>> 03227d3c
        else:
            return NUMPY.staticshape(tensor)

    def batched_gather_nd(self, values, indices):
        values = self.as_tensor(values)
        indices = self.as_tensor(indices).long()
        batch_size = combined_dim(values.shape[0], indices.shape[0])
        result = []
        for b in range(batch_size):
            b_indices = self.unstack(indices[min(b, indices.shape[0] - 1)], -1)
            result.append(values[(min(b, values.shape[0] - 1),) + b_indices])
        return self.stack(result, axis=0)

    def unstack(self, tensor, axis=0, keepdims=False):
        unstacked = torch.unbind(tensor, dim=axis)
        if keepdims:
            unstacked = [self.expand_dims(c, axis=axis) for c in unstacked]
        return unstacked

    def std(self, x, axis=None, keepdims=False):
        return torch.std(x, dim=axis, keepdim=keepdims)

    def boolean_mask(self, x, mask, axis=0):
        x = self.as_tensor(x)
        mask = self.as_tensor(mask)
        result = []
        for selected, data in zip(mask, self.unstack(x, axis)):
            if selected:
                result.append(data)
        return self.stack(result, axis)
        # return torch.masked_select(x_, mask_)

    def scatter(self, base_grid, indices, values, mode: str):
        base_grid, values = self.auto_cast(base_grid, values)
        indices = self.as_tensor(indices)
        batch_size = combined_dim(combined_dim(indices.shape[0], values.shape[0]), base_grid.shape[0])
        scatter = torch.scatter_add if mode == 'add' else torch.scatter
        if indices.shape[0] < batch_size:
            indices = indices.repeat([batch_size] + [1] * (len(indices.shape)-1))
        if values.shape[0] < batch_size or values.shape[1] == 1:
            values = values.repeat([batch_size // values.shape[0], indices.shape[1] // indices.shape[1]] + [1] * (len(values.shape)-2))
        if len(base_grid.shape) > 3:
            resolution = base_grid.shape[1:-1]
            ravel = [1]
            for i in range(1, len(resolution)):
                ravel.insert(0, ravel[0] * resolution[-i])
            ravel = self.to_int64(self.as_tensor(ravel, True))
            indices = torch.sum(indices * ravel, dim=-1, keepdim=True)
        base_grid_flat = torch.reshape(base_grid, [base_grid.shape[0], -1, base_grid.shape[-1]])
        indices = indices.long().repeat([1, 1, values.shape[-1]])
        result = scatter(base_grid_flat, dim=1, index=indices, src=values)
        return torch.reshape(result, base_grid.shape)

    def fft(self, x, axes: tuple or list):
        if not x.is_complex():
            x = self.to_complex(x)
        for i in axes:
            x = torch.fft.fft(x, dim=i)
        return x

    def ifft(self, k, axes: tuple or list):
        if not k.is_complex():
            k = self.to_complex(k)
        for i in axes:
            k = torch.fft.ifft(k, dim=i)
        return k

    def imag(self, x):
        dtype = self.dtype(x)
        if dtype.kind == complex:
            return torch.imag(x)
        else:
            return self.zeros(x.shape, DType(float, dtype.precision))

    def real(self, x):
        if self.dtype(x).kind == complex:
            return torch.real(x)
        else:
            return x

    def conj(self, x):
        if self.dtype(x).kind == complex:
            return torch.conj(x)
        else:
            return x

    def cast(self, x, dtype: DType):
        if isinstance(x, (numbers.Number, bool)):
            return x  # Creating a Tensor here would raise warnings during tracing.
        if not self.is_tensor(x, only_native=True):
            x = self.as_tensor(x)
        if self.dtype(x) == dtype:
            return x
        else:
            return x.to(to_torch_dtype(dtype))

    def dtype(self, array) -> DType:
        if self.is_tensor(array, only_native=True):
            return from_torch_dtype(array.dtype)
        else:
            return NUMPY.dtype(array)

    def tile(self, value, multiples):
        if isinstance(multiples, np.ndarray):
            multiples = multiples.tolist()
        return self.as_tensor(value).repeat(multiples)

<<<<<<< HEAD
    def matrix_csr(self, matrix):
        """
        Converts a matrix into a CSR sparse matrix representation.

        Args:
            matrix: 2 dimensional tensor
        Returns:
            SparseCSRMatrix
        """

        original_device = matrix.device

        nnz_indices = torch.nonzero(matrix, as_tuple=True)
        vals = matrix[nnz_indices]

        c = Counter(nnz_indices[0].tolist())
        rpoint = torch.zeros(matrix.shape[0] + 1, dtype=torch.int32).to(original_device)
        curr_count = 0
        for i in range(matrix.shape[0] + 1):
            rpoint[i] = curr_count
            curr_count += c[i]
        colind = nnz_indices[1].type(torch.int32)

        return SparseCSRMatrix(values=vals, row_ptr=rpoint, col_index=colind, rows=matrix.shape[0], cols=matrix.shape[1])

    def sparse_tensor(self, indices, values, shape):
=======
    def sparse_coo_tensor(self, indices, values, shape):
>>>>>>> 03227d3c
        indices_ = self.to_int64(indices)
        values_ = self.to_float(values)
        if not self.is_available(values_):
            # the output of torch.sparse_coo_tensor is considered constant
            @torch.jit.script
            def sparse_coo_tensor(values, indices, cols: int, rows: int, dtype: torch.dtype) -> torch.sparse.Tensor:
                size = torch.Size([cols, rows])
                return torch.sparse_coo_tensor(indices, values, size=size, dtype=dtype)
            result = sparse_coo_tensor(values_, indices_, shape[0], shape[1], to_torch_dtype(self.float_type))
        else:
            result = torch.sparse_coo_tensor(indices_, values_, shape, dtype=to_torch_dtype(self.float_type))
        return result

    def coordinates(self, tensor):
        assert isinstance(tensor, torch.Tensor) and tensor.is_sparse
        idx = tensor._indices()
        idx = self.unstack(idx, axis=0)
        return idx, tensor._values()

    def linear(self, lin, vector):
        if callable(lin):
            return lin(vector)
        elif isinstance(lin, (tuple, list)):
            for lin_i in lin:
                lin_shape = self.staticshape(lin_i)
                assert len(lin_shape) == 2
            return self.stack([self.matmul(m, v) for m, v in zip(lin, self.unstack(vector))])
        else:
            lin_shape = self.staticshape(lin)
            assert len(lin_shape) == 2, f"A must be a matrix but got shape {lin_shape}"
            return self.matmul(lin, vector)

    def linear_solve(self, method: str, lin, y, x0, rtol, atol, max_iter, trj: bool) -> SolveResult or List[SolveResult]:
        if method == 'auto':
            return self.conjugate_gradient_adaptive(lin, y, x0, rtol, atol, max_iter, trj)
        elif method == 'CG':
            return self.conjugate_gradient(lin, y, x0, rtol, atol, max_iter, trj)
        elif method == 'CG-adaptive':
            return self.conjugate_gradient_adaptive(lin, y, x0, rtol, atol, max_iter, trj)
        else:
            raise NotImplementedError(f"Method '{method}' not supported for linear solve.")

    def conjugate_gradient(self, lin, y, x0, rtol, atol, max_iter, trj: bool) -> SolveResult or List[SolveResult]:
        if callable(lin) or trj:
            assert self.is_available(y), "Tracing conjugate_gradient with linear operator is not yet supported."
            return Backend.conjugate_gradient(self, lin, y, x0, rtol, atol, max_iter, trj)
        assert isinstance(lin, torch.Tensor) and lin.is_sparse, "Batched matrices are not yet supported"
        y = self.to_float(y)
        x0 = self.copy(self.to_float(x0))
<<<<<<< HEAD
        x, residual, iterations, function_evaluations, converged, diverged = self._conjugate_gradient_solve(lin, y, x0, rtol, atol, max_iter)
=======
        rtol = self.as_tensor(rtol)
        atol = self.as_tensor(atol)
        max_iter = self.as_tensor(max_iter)
        x, residual, iterations, function_evaluations, converged, diverged = torch_sparse_cg(lin, y, x0, rtol, atol, max_iter)
>>>>>>> 03227d3c
        return SolveResult(f"Φ-Flow CG ({'PyTorch*' if self.is_available(y) else 'TorchScript'})", x, residual, iterations, function_evaluations, converged, diverged, "")

    def _conjugate_gradient_solve(self, lin, y, x0, rtol, atol, max_iter):
        batch_size = y.shape[0]
        tolerance_sq = self.maximum(rtol ** 2 * torch.sum(y ** 2, -1), atol ** 2)
        x = x0
        dx = residual = y - self.linear(lin, x) # r0 = b - A * x0
        it_counter = torch.tensor(0, dtype=torch.int32, device=x.device)
        iterations = self.zeros([batch_size], dtype=torch.int32, device=x.device)
        function_evaluations = self.ones([batch_size], dtype=torch.int32, device=x.device)
        residual_squared = rsq0 = self.sum(residual ** 2, -1, keepdim=True)
        diverged = self.any(~torch.isfinite(x), dim=1)
        converged = self.all(residual_squared <= tolerance_sq, dim=1)  # r0 ~ 0
        finished = converged | diverged | (iterations >= max_iter);
        not_finished_1 = (~finished).to(torch.int32)
        while ~torch.all(finished):
            it_counter += 1
            iterations += not_finished_1
            dy = self.linear(lin, dx)
            function_evaluations += not_finished_1
            dx_dy = self.sum(dx * dy, dim=-1, keepdim=True)
            step_size = divide_no_nan(residual_squared, dx_dy)  # a_i = <r_i,r_i> / <r_i, A * r_i>
            step_size *= torch.unsqueeze(not_finished_1.to(y.dtype),
                                         -1)  # this is not really necessary but ensures batch-independence
            x += step_size * dx  # x_(i+1) = x_i + a_i * r_i
            if it_counter % 20 == 0:
                residual = y - self.linear(lin, x)
                function_evaluations += 1
            else:
                residual = residual - step_size * dy  # in-place subtraction affects convergence
            residual_squared_old = residual_squared
            residual_squared = self.sum(residual ** 2, -1, keepdim=True)  #r_(i+1) = b - A * xi
            dx = residual + divide_no_nan(residual_squared, residual_squared_old) * dx
            diverged = self.any(residual_squared / rsq0 > 100, dim=1) & (iterations >= 8)
            converged = self.all(residual_squared <= tolerance_sq, dim=1)
            finished = converged | diverged | (iterations >= max_iter)
            not_finished_1 = (~finished).to(torch.int32)
        return x, residual, iterations, function_evaluations, converged, diverged

    def conjugate_gradient_adaptive(self, lin, y, x0, rtol, atol, max_iter, trj: bool) -> SolveResult or List[SolveResult]:
        if callable(lin) or trj:
            assert self.is_available(y), "Tracing conjugate_gradient with linear operator is not yet supported."
            return Backend.conjugate_gradient_adaptive(self, lin, y, x0, rtol, atol, max_iter, trj)
        assert isinstance(lin, torch.Tensor) and lin.is_sparse, "Batched matrices are not yet supported"
        y = self.to_float(y)
        x0 = self.copy(self.to_float(x0))
<<<<<<< HEAD
        self.pr.enable()
=======
        rtol = self.as_tensor(rtol)
        atol = self.as_tensor(atol)
        max_iter = self.as_tensor(max_iter)
>>>>>>> 03227d3c
        x, residual, iterations, function_evaluations, converged, diverged = torch_sparse_cg_adaptive(lin, y, x0, rtol, atol, max_iter)
        self.pr.disable()
        return SolveResult(f"Φ-Flow CG ({'PyTorch*' if self.is_available(y) else 'TorchScript'})", x, residual, iterations, function_evaluations, converged, diverged, "")

    def functional_gradient(self, f, wrt: tuple or list, get_output: bool):
        @wraps(f)
        def eval_grad(*args):
            args = [self.as_tensor(arg, True) if i in wrt else arg for i, arg in enumerate(args)]
            for i, arg in enumerate(args):
                if self.is_tensor(arg, True) and arg.requires_grad and not arg.is_leaf:
                    arg = torch.clone(arg).detach()
                    arg.requires_grad = i in wrt
                    args[i] = arg
                elif i in wrt:
                    arg = self.as_tensor(arg, True)
                    arg = arg.detach()  # returns a new tensor in any case
                    arg.requires_grad = True
                    args[i] = arg
            wrt_args = [arg for i, arg in enumerate(args) if i in wrt]
            for t in wrt_args:
                assert t.requires_grad
            output = f(*args)
            loss, aux = (output[0], output[1:]) if isinstance(output, (tuple, list)) else (output, None)
            if loss.ndim > 0:
                loss = loss.sum()
            grads = torch.autograd.grad(loss, wrt_args)  # grad() cannot be called during jit trace
            if get_output:
                loss = loss.detach()
                if aux is not None:
                    aux = [aux_.detach() for aux_ in aux]
                    return (loss, *aux, *grads)
                else:
                    return (loss, *grads)
            else:
                return grads
        return eval_grad

    def jit_compile_grad(self, f, wrt: tuple or list, get_output: bool):
        jit = self.jit_compile(f)
        return self.functional_gradient(jit, wrt, get_output)

    def gradients(self, y, xs: tuple or list, grad_y) -> tuple:
        if self.ndims(y) > 0:
            y = self.sum(y)
        grad = torch.autograd.grad(y, xs, grad_y)
        return grad

    @contextmanager
    def record_gradients(self, xs: tuple or list, persistent=False):
        for x in xs:
            assert self.is_tensor(x, only_native=True), f"Must be a PyTorch tensor but got {x}"
        xs = [x if x.is_leaf else x.detach_() for x in xs]
        assert not any(x.requires_grad for x in xs)
        for x in xs:
            x.requires_grad = True
        try:
            yield None
        finally:
            for x in xs:
                x.requires_grad = False

    def stop_gradient(self, value):
        return value.detach()


def channels_first(x):
    return x.permute(*((0, -1) + tuple(range(1, len(x.shape) - 1))))


def channels_last(x):
    return x.permute((0,) + tuple(range(2, len(x.shape))) + (1,))


class JITFunction:

    def __init__(self, f):
        self.f = f
        self.traced = None
        self.post_trace = []

    def __call__(self, *args, **kwargs):
        if kwargs:
            raise NotImplementedError("kwargs not supported for traced function")
        if self.traced is None:
            with self:
                self.traced = torch.jit.trace(self.f, example_inputs=args, check_trace=False)
        with self:
            from phi.math.backend import choose_backend
            return choose_backend(self).call(self.traced, *args, name=f"run jit-compiled '{self.f.__name__}'")

    def __repr__(self):
        return f"jit-TorchScript[{self.f.__name__}]"

    def __enter__(self):
        CURRENT_JIT_CALLS.append(self)
        return self

    def __exit__(self, exc_type, exc_val, exc_tb):
        assert CURRENT_JIT_CALLS.pop(-1) == self
        while self.post_trace:
            self.post_trace.pop(0)()



CURRENT_JIT_CALLS: List[JITFunction] = []


def to_torch_dtype(dtype: DType):
    return _TO_TORCH[dtype]


def from_torch_dtype(torch_dtype):
    if torch_dtype in _FROM_TORCH:
        return _FROM_TORCH[torch_dtype]
    else:
        kind = {'i': int, 'b': bool, 'f': float, 'c': complex}[torch_dtype.kind]
        return DType(kind, torch_dtype.itemsize * 8)


_TO_TORCH = {
    DType(float, 16): torch.float16,
    DType(float, 32): torch.float32,
    DType(float, 64): torch.float64,
    DType(complex, 64): torch.complex64,
    DType(complex, 128): torch.complex128,
    DType(int, 8): torch.int8,
    DType(int, 16): torch.int16,
    DType(int, 32): torch.int32,
    DType(int, 64): torch.int64,
    DType(bool): torch.bool,
}
_FROM_TORCH = {np: dtype for dtype, np in _TO_TORCH.items()}

@torch.jit._script_if_tracing
def torch_sparse_cg(lin, y, x0, rtol, atol, max_iter):
    batch_size = y.shape[0]
    tolerance_sq = torch.maximum(rtol ** 2 * torch.sum(y ** 2, -1), atol ** 2)
    x = x0
    dx = residual = y - sparse_matmul(lin, x)
    it_counter = torch.tensor(0, dtype=torch.int32, device=x.device)
    iterations = torch.zeros([batch_size], dtype=torch.int32, device=x.device)
    function_evaluations = torch.ones([batch_size], dtype=torch.int32, device=x.device)
    residual_squared = rsq0 = torch.sum(residual ** 2, -1, keepdim=True)
    diverged = torch.any(~torch.isfinite(x), dim=1)
    converged = torch.all(residual_squared <= tolerance_sq, dim=1)
    finished = converged | diverged | (iterations >= max_iter); not_finished_1 = (~finished).to(torch.int32)
    while ~torch.all(finished):
        it_counter += 1; iterations += not_finished_1
        dy = sparse_matmul(lin, dx); function_evaluations += not_finished_1
        dx_dy = torch.sum(dx * dy, dim=-1, keepdim=True)
        step_size = divide_no_nan(residual_squared, dx_dy)
        step_size *= torch.unsqueeze(not_finished_1.to(y.dtype), -1)  # this is not really necessary but ensures batch-independence
        x += step_size * dx
        if it_counter % 20 == 0:
            residual = y - sparse_matmul(lin, x); function_evaluations += 1
        else:
            residual = residual - step_size * dy  # in-place subtraction affects convergence
        residual_squared_old = residual_squared
        residual_squared = torch.sum(residual ** 2, -1, keepdim=True)
        dx = residual + divide_no_nan(residual_squared, residual_squared_old) * dx
        diverged = torch.any(residual_squared / rsq0 > 100, dim=1) & (iterations >= 8)
        converged = torch.all(residual_squared <= tolerance_sq, dim=1)
        finished = converged | diverged | (iterations >= max_iter); not_finished_1 = (~finished).to(torch.int32)
    return x, residual, iterations, function_evaluations, converged, diverged


@torch.jit._script_if_tracing
def torch_sparse_cg_adaptive(lin, y, x0, rtol, atol, max_iter):
    batch_size = y.shape[0]
    tolerance_sq = torch.maximum(rtol ** 2 * torch.sum(y ** 2, -1), atol ** 2)
    x = x0
    dx = residual = y - sparse_matmul(lin, x)
    it_counter = torch.tensor(0, dtype=torch.int32, device=x.device)
    iterations = torch.zeros([batch_size], dtype=torch.int32, device=x.device)
    function_evaluations = torch.ones([batch_size], dtype=torch.int32, device=x.device)
    residual_squared = rsq0 = torch.sum(residual ** 2, -1, keepdim=True)
    diverged = torch.any(~torch.isfinite(x), dim=1)
    converged = torch.all(residual_squared <= tolerance_sq, dim=1)
    finished = converged | diverged | (iterations >= max_iter); not_finished_1 = (~finished).to(torch.int32)
    while ~torch.all(finished):
        it_counter += 1; iterations += not_finished_1
        dy = sparse_matmul(lin, dx); function_evaluations += not_finished_1
        dx_dy = torch.sum(dx * dy, dim=-1, keepdim=True)
        step_size = divide_no_nan(torch.sum(dx * residual, dim=1, keepdim=True), dx_dy)
        step_size *= torch.unsqueeze(not_finished_1.to(y.dtype), -1)  # this is not really necessary but ensures batch-independence
        x += step_size * dx
        if it_counter % 20 == 0:
            residual = y - sparse_matmul(lin, x); function_evaluations += 1
        else:
            residual = residual - step_size * dy  # in-place subtraction affects convergence
        residual_squared = torch.sum(residual ** 2, -1, keepdim=True)
        dx = residual - divide_no_nan(torch.sum(residual * dy, dim=1, keepdim=True) * dx, dx_dy)
        diverged = torch.any(residual_squared / rsq0 > 100, dim=1) & (iterations >= 8)
        converged = torch.all(residual_squared <= tolerance_sq, dim=1)
        finished = converged | diverged | (iterations >= max_iter); not_finished_1 = (~finished).to(torch.int32)
    return x, residual, iterations, function_evaluations, converged, diverged


def sparse_matmul(matrix: torch.sparse.Tensor, b: torch.Tensor):
    return torch.transpose(torch.sparse.mm(matrix, torch.transpose(b, 0, 1)), 0, 1)


def divide_no_nan(x: torch.Tensor, y: torch.Tensor):
    # --- PyTorch backward pass of where produces nan gradients when inf values are present.
    # Workaround is to avoid zero division by replacing zeros with ones (which then get filtered
    # in the return where). ---
    result = x / torch.where(y == 0, torch.ones_like(y), y)
    result = torch.where(y == 0, torch.zeros_like(result), result)
    return result<|MERGE_RESOLUTION|>--- conflicted
+++ resolved
@@ -15,24 +15,13 @@
 from phi.math.backend._backend import combined_dim, SolveResult, SparseCSRMatrix
 
 import pytorch_custom_cuda as torch_cuda
-import cProfile
 
 class TorchBackend(Backend):
 
     def __init__(self):
-<<<<<<< HEAD
-        self.pr = cProfile.Profile()
-        self.cpu = ComputeDevice(self, "CPU", 'CPU', -1, -1, "", ref='cpu')
-=======
         cpu = NUMPY.cpu
         self.cpu = ComputeDevice(self, "CPU", 'CPU', cpu.memory, cpu.processor_count, cpu.description, ref='cpu')
->>>>>>> 03227d3c
         Backend.__init__(self, 'PyTorch', default_device=self.cpu)
-
-    def close_profiler(self):
-        self.pr.create_stats()
-        self.pr.dump_stats('../Profiling_data/original_cg_sparse.pstat')
-        print("Your profile has been saved in phi/Profiling_data/")
 
     def prefers_channels_last(self) -> bool:
         return False
@@ -379,12 +368,7 @@
         if isinstance(A, SparseCSRMatrix):
             b_rows = b.size(0)
             b_cols = 1 if len(b.shape) == 1 else b.size(1)
-            if b_cols == 1:
-                C = torch_cuda.cusparse_SpMV(A.row_ptr, A.col_index, A.values, b,
-                                                      A.rows, A.cols)
-                C = C.reshape(A.rows)
-            else:
-                C = torch_cuda.cusparse_SpMM(A.row_ptr, A.col_index, A.values, b,
+            C = torch_cuda.cusparse_SpMM(A.row_ptr, A.col_index, A.values, b,
                 A.rows, A.cols, b_rows, b_cols)
             return C
         if isinstance(A, torch.Tensor) and A.is_sparse:
@@ -498,13 +482,9 @@
 
     def staticshape(self, tensor):
         if self.is_tensor(tensor, only_native=True):
-<<<<<<< HEAD
             return tuple(tensor.shape)
         elif isinstance(tensor, SparseCSRMatrix):
-            return (tensor.rows, tensor.cols)
-=======
             return tuple([int(s) for s in tensor.shape])
->>>>>>> 03227d3c
         else:
             return NUMPY.staticshape(tensor)
 
@@ -612,7 +592,6 @@
             multiples = multiples.tolist()
         return self.as_tensor(value).repeat(multiples)
 
-<<<<<<< HEAD
     def matrix_csr(self, matrix):
         """
         Converts a matrix into a CSR sparse matrix representation.
@@ -639,9 +618,7 @@
         return SparseCSRMatrix(values=vals, row_ptr=rpoint, col_index=colind, rows=matrix.shape[0], cols=matrix.shape[1])
 
     def sparse_tensor(self, indices, values, shape):
-=======
     def sparse_coo_tensor(self, indices, values, shape):
->>>>>>> 03227d3c
         indices_ = self.to_int64(indices)
         values_ = self.to_float(values)
         if not self.is_available(values_):
@@ -691,52 +668,11 @@
         assert isinstance(lin, torch.Tensor) and lin.is_sparse, "Batched matrices are not yet supported"
         y = self.to_float(y)
         x0 = self.copy(self.to_float(x0))
-<<<<<<< HEAD
-        x, residual, iterations, function_evaluations, converged, diverged = self._conjugate_gradient_solve(lin, y, x0, rtol, atol, max_iter)
-=======
         rtol = self.as_tensor(rtol)
         atol = self.as_tensor(atol)
         max_iter = self.as_tensor(max_iter)
         x, residual, iterations, function_evaluations, converged, diverged = torch_sparse_cg(lin, y, x0, rtol, atol, max_iter)
->>>>>>> 03227d3c
         return SolveResult(f"Φ-Flow CG ({'PyTorch*' if self.is_available(y) else 'TorchScript'})", x, residual, iterations, function_evaluations, converged, diverged, "")
-
-    def _conjugate_gradient_solve(self, lin, y, x0, rtol, atol, max_iter):
-        batch_size = y.shape[0]
-        tolerance_sq = self.maximum(rtol ** 2 * torch.sum(y ** 2, -1), atol ** 2)
-        x = x0
-        dx = residual = y - self.linear(lin, x) # r0 = b - A * x0
-        it_counter = torch.tensor(0, dtype=torch.int32, device=x.device)
-        iterations = self.zeros([batch_size], dtype=torch.int32, device=x.device)
-        function_evaluations = self.ones([batch_size], dtype=torch.int32, device=x.device)
-        residual_squared = rsq0 = self.sum(residual ** 2, -1, keepdim=True)
-        diverged = self.any(~torch.isfinite(x), dim=1)
-        converged = self.all(residual_squared <= tolerance_sq, dim=1)  # r0 ~ 0
-        finished = converged | diverged | (iterations >= max_iter);
-        not_finished_1 = (~finished).to(torch.int32)
-        while ~torch.all(finished):
-            it_counter += 1
-            iterations += not_finished_1
-            dy = self.linear(lin, dx)
-            function_evaluations += not_finished_1
-            dx_dy = self.sum(dx * dy, dim=-1, keepdim=True)
-            step_size = divide_no_nan(residual_squared, dx_dy)  # a_i = <r_i,r_i> / <r_i, A * r_i>
-            step_size *= torch.unsqueeze(not_finished_1.to(y.dtype),
-                                         -1)  # this is not really necessary but ensures batch-independence
-            x += step_size * dx  # x_(i+1) = x_i + a_i * r_i
-            if it_counter % 20 == 0:
-                residual = y - self.linear(lin, x)
-                function_evaluations += 1
-            else:
-                residual = residual - step_size * dy  # in-place subtraction affects convergence
-            residual_squared_old = residual_squared
-            residual_squared = self.sum(residual ** 2, -1, keepdim=True)  #r_(i+1) = b - A * xi
-            dx = residual + divide_no_nan(residual_squared, residual_squared_old) * dx
-            diverged = self.any(residual_squared / rsq0 > 100, dim=1) & (iterations >= 8)
-            converged = self.all(residual_squared <= tolerance_sq, dim=1)
-            finished = converged | diverged | (iterations >= max_iter)
-            not_finished_1 = (~finished).to(torch.int32)
-        return x, residual, iterations, function_evaluations, converged, diverged
 
     def conjugate_gradient_adaptive(self, lin, y, x0, rtol, atol, max_iter, trj: bool) -> SolveResult or List[SolveResult]:
         if callable(lin) or trj:
@@ -745,15 +681,10 @@
         assert isinstance(lin, torch.Tensor) and lin.is_sparse, "Batched matrices are not yet supported"
         y = self.to_float(y)
         x0 = self.copy(self.to_float(x0))
-<<<<<<< HEAD
-        self.pr.enable()
-=======
         rtol = self.as_tensor(rtol)
         atol = self.as_tensor(atol)
         max_iter = self.as_tensor(max_iter)
->>>>>>> 03227d3c
         x, residual, iterations, function_evaluations, converged, diverged = torch_sparse_cg_adaptive(lin, y, x0, rtol, atol, max_iter)
-        self.pr.disable()
         return SolveResult(f"Φ-Flow CG ({'PyTorch*' if self.is_available(y) else 'TorchScript'})", x, residual, iterations, function_evaluations, converged, diverged, "")
 
     def functional_gradient(self, f, wrt: tuple or list, get_output: bool):
@@ -885,6 +816,7 @@
 }
 _FROM_TORCH = {np: dtype for dtype, np in _TO_TORCH.items()}
 
+
 @torch.jit._script_if_tracing
 def torch_sparse_cg(lin, y, x0, rtol, atol, max_iter):
     batch_size = y.shape[0]
