--- conflicted
+++ resolved
@@ -45,11 +45,7 @@
         Names uniquely identify the system represented by this state.
         All states that represent a configuration of the same system must have the same name.
 
-<<<<<<< HEAD
-        Names can also be used as a shortcut to reference states (e.g. in CollectiveState or World).
-=======
-Names can also be used as a shortcut to reference states (e.g. in StateCollection or World).
->>>>>>> 6d025656
+        Names can also be used as a shortcut to reference states (e.g. in StateCollection or World).
         """
         if name is None:
             return '%s_%d' % (self.__class__.__name__.lower(), id(self))
