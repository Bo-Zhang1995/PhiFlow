import warnings
from phi import math

import tensorflow
<<<<<<< HEAD
if int(tensorflow.__version__[0]) > 1:
    import warnings
    warnings.warn('TensorFlow 2 is not fully supported by PhiFlow.')
    tensorflow = tensorflow.compat.v1
    tensorflow.disable_eager_execution()
=======

if int(tensorflow.__version__[0]) > 1:
    warnings.warn('TensorFlow 2 is not fully supported by PhiFlow.')
    tensorflow = tensorflow.compat.v1
    tensorflow.disable_eager_execution()

tf = tensorflow
>>>>>>> bef323cb

tf = tensorflow
    
from .tf_backend import TFBackend
<<<<<<< HEAD
=======

>>>>>>> bef323cb
TF_BACKEND = TFBackend()
math.DYNAMIC_BACKEND.add_backend(TF_BACKEND)<|MERGE_RESOLUTION|>--- conflicted
+++ resolved
@@ -2,13 +2,6 @@
 from phi import math
 
 import tensorflow
-<<<<<<< HEAD
-if int(tensorflow.__version__[0]) > 1:
-    import warnings
-    warnings.warn('TensorFlow 2 is not fully supported by PhiFlow.')
-    tensorflow = tensorflow.compat.v1
-    tensorflow.disable_eager_execution()
-=======
 
 if int(tensorflow.__version__[0]) > 1:
     warnings.warn('TensorFlow 2 is not fully supported by PhiFlow.')
@@ -16,14 +9,8 @@
     tensorflow.disable_eager_execution()
 
 tf = tensorflow
->>>>>>> bef323cb
 
-tf = tensorflow
-    
 from .tf_backend import TFBackend
-<<<<<<< HEAD
-=======
 
->>>>>>> bef323cb
 TF_BACKEND = TFBackend()
 math.DYNAMIC_BACKEND.add_backend(TF_BACKEND)